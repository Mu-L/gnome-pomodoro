AC_INIT([Pomodoro],
        [0.7],
        [https://github.com/codito/gnome-shell-pomodoro/issues],
        [gnome-shell-pomodoro],
        [https://github.com/codito/gnome-shell-pomodoro])
AC_PREREQ(2.63)
<<<<<<< HEAD
=======
AC_INIT([gnome-shell-pomodoro],[0.8],[https://github.com/codito/gnome-shell-pomodoro])
>>>>>>> 41534f28

AM_CONFIG_HEADER(config/config.h)
AC_CONFIG_SRCDIR([src])
AC_CONFIG_MACRO_DIR([m4])
AC_CONFIG_AUX_DIR([config])

m4_ifdef([AM_SILENT_RULES],[AM_SILENT_RULES([yes])])

AC_CANONICAL_TARGET

AM_INIT_AUTOMAKE([1.11 dist-xz no-dist-gzip tar-ustar foreign])
AM_MAINTAINER_MODE([enable])

GETTEXT_PACKAGE=AC_PACKAGE_TARNAME
AC_SUBST(GETTEXT_PACKAGE)
AC_DEFINE_UNQUOTED([GETTEXT_PACKAGE], ["$GETTEXT_PACKAGE"],
                   [The name of the gettext domain])
IT_PROG_INTLTOOL(0.40.0)
PKG_PROG_PKG_CONFIG([0.22])

AM_GNU_GETTEXT([external])
AM_GNU_GETTEXT_VERSION([0.17])

GOBJECT_INTROSPECTION_REQUIRE([0.9.6])

## don't rerun to this point if we abort
AC_CACHE_SAVE

AC_PROG_CC
AM_PROG_CC_C_O
AC_PROG_CXX
AC_ISC_POSIX
AC_HEADER_STDC

# enable valac
AM_PROG_VALAC([0.16.0])

# no stupid static libraries
AM_DISABLE_STATIC
# enable libtool
AC_PROG_LIBTOOL
# avoid libtool for LTCOMPILE, use it only to link

## don't rerun to this point if we abort
AC_CACHE_SAVE

GLIB_GSETTINGS

AC_CHECK_LIBM
AC_SUBST(LIBM)

## EggListBox submodule
#prev_top_build_prefix=$ac_top_build_prefix
#prev_ac_configure_args=$ac_configure_args
##AX_CONFIG_DIR([egg-list-box])
#ac_top_build_prefix=$prev_top_build_prefix
#ac_configure_args=$prev_ac_configure_args

#export PKG_CONFIG_PATH=$PKG_CONFIG_PATH:"$ac_top_build_prefix"egg-list-box

GLIB_MIN_VERSION=2.31.6
GTK_MIN_VERSION=3.4
GOBJECT_INTROSPECTION_MIN_VERSION=1.31.6
GDATA_MIN_VERSION=0.13.1
GOA_MIN_VERSION=3.2.0
CLUTTER_MIN_VERSION=1.2.0
CLUTTER_GTK_MIN_VERSION=1.2.0

PKG_CHECK_MODULES(POMODORO,
                  clutter-gtk-1.0 >= $CLUTTER_GTK_MIN_VERSION
                  gjs-1.0
                  glib-2.0 >= $GLIB_MIN_VERSION
                  gio-2.0 >= $GLIB_MIN_VERSION
                  libgdata >= $GDATA_MIN_VERSION
                  gobject-introspection-1.0 >= $GOBJECT_INTROSPECTION_MIN_VERSION
                  gtk+-3.0 >= $GTK_MIN_VERSION
                  gnome-desktop-3.0
                  goa-1.0 >= $GOA_MIN_VERSION)

# egg-list-box
pkg_modules="gtk+-3.0 >= 3.4.0
	     glib-2.0 >= 2.31.10"
PKG_CHECK_MODULES(LISTBOX, [$pkg_modules])

LISTBOX_PACKAGES="--pkg gtk+-3.0"
AC_SUBST(LISTBOX_PACKAGES)


GJS_CONSOLE=`$PKG_CONFIG --variable=gjs_console gjs-1.0`
AC_SUBST(GJS_CONSOLE)

GLIB_COMPILE_RESOURCES=`$PKG_CONFIG --variable glib_compile_resources gio-2.0`
AC_SUBST(GLIB_COMPILE_RESOURCES)

AC_CONFIG_FILES([
  Makefile
  egg-list-box/Makefile
  src/Makefile
  extension/Makefile
  data/Makefile
  data/icons/Makefile
  data/sounds/Makefile
  po/Makefile.in
])
AC_OUTPUT

dnl ==========================================================================
echo "
        gnome-shell-pomodoro $VERSION
        ==================

        prefix:    ${prefix}
        compiler:  ${CC}
"<|MERGE_RESOLUTION|>--- conflicted
+++ resolved
@@ -1,13 +1,9 @@
 AC_INIT([Pomodoro],
-        [0.7],
+        [0.8],
         [https://github.com/codito/gnome-shell-pomodoro/issues],
         [gnome-shell-pomodoro],
         [https://github.com/codito/gnome-shell-pomodoro])
 AC_PREREQ(2.63)
-<<<<<<< HEAD
-=======
-AC_INIT([gnome-shell-pomodoro],[0.8],[https://github.com/codito/gnome-shell-pomodoro])
->>>>>>> 41534f28
 
 AM_CONFIG_HEADER(config/config.h)
 AC_CONFIG_SRCDIR([src])
