AC_PREREQ([2.69])
AC_INIT([gnome-pomodoro],
        [0.11.0],
        [https://github.com/codito/gnome-shell-pomodoro/issues],
        [gnome-pomodoro],
        [https://github.com/codito/gnome-shell-pomodoro])
AC_CONFIG_SRCDIR([src])
AC_CONFIG_HEADERS([config.h])
AC_CONFIG_MACRO_DIR([m4])

AM_INIT_AUTOMAKE([1.11 no-dist-gzip dist-xz foreign])
AM_MAINTAINER_MODE

# enable nice build output if available
m4_ifdef([AM_SILENT_RULES],[AM_SILENT_RULES([yes])])

LT_INIT

IT_PROG_INTLTOOL([0.40.1])
PKG_PROG_PKG_CONFIG([0.22])
GOBJECT_INTROSPECTION_REQUIRE([1.36.0])

GETTEXT_PACKAGE=AC_PACKAGE_NAME
WARNING_CFLAGS=


# Extra configuration arguments.
AC_ARG_ENABLE(debug,
    AS_HELP_STRING([--enable-debug], [Turn on debugging]),,
    [enable_debug=no])

AC_ARG_ENABLE(profiling,
    AS_HELP_STRING([--enable-profiling], [Turn on profiling]),,
    [enable_profiling=no])

AC_ARG_ENABLE([more-warnings],
    AS_HELP_STRING([--enable-more-warnings], [Maximum compiler warnings]),,
    [enable_more_warnings=no])


# Checks for pkg-config packages.
GLIB_REQUIRED=2.36.0
GTK_REQUIRED=3.13.0
GNOME_REQUIRED=3.13.0
<<<<<<< HEAD
GOM_REQUIRED=0.2
=======
TELEPATHY_GLIB_REQUIRED=0.17.5
>>>>>>> f24ea6a9

PKG_CHECK_MODULES(GNOME_POMODORO, [
    glib-2.0 >= $GLIB_REQUIRED
    gio-2.0 >= $GLIB_REQUIRED
    gio-unix-2.0 >= $GLIB_REQUIRED
    gthread-2.0 >= $GLIB_REQUIRED
    gmodule-no-export-2.0 >= $GLIB_REQUIRED
    gtk+-3.0 >= $GTK_REQUIRED
    gsettings-desktop-schemas >= $GTK_REQUIRED
    gnome-desktop-3.0 >= $GNOME_REQUIRED
    dbus-glib-1
<<<<<<< HEAD
    gom-1.0 >= $GOM_REQUIRED
    sqlite3
    upower-glib >= 0.9.20
=======
>>>>>>> f24ea6a9
    libcanberra >= 0.30
    gstreamer-1.0 >= 1.0.10
    telepathy-glib >= $TELEPATHY_GLIB_REQUIRED
])


# Checks for programs.
AC_PROG_CC
AC_PROG_CXX
AC_PROG_INSTALL
AC_PROG_AWK
AC_PROG_LN_S
AC_PROG_MAKE_SET
AC_PROG_MKDIR_P

AM_PROG_VALAC([0.26])
AC_PATH_PROG(GLIB_COMPILE_RESOURCES, glib-compile-resources)

GLIB_GSETTINGS
VAPIGEN_CHECK

# Is docbook2man available?
AC_PATH_PROG(DOCBOOK2MAN, docbook2man, no)
if test "$DOCBOOK2MAN" = "no" ; then
	AC_MSG_WARN([docbook2man not found, will not be able to build man documentation])
fi
AM_CONDITIONAL(HAVE_DOCBOOK2MAN, [test "$DOCBOOK2MAN" != "no"])


# Checks for libraries.
AC_CHECK_LIB(m, floor)


# Checks for header files.
AC_CHECK_HEADERS([malloc.h float.h stdlib.h string.h])


# Checks for typedefs, structures, and compiler characteristics.
AC_TYPE_SIZE_T


# Checks for library functions.
AC_CHECK_FUNCS([atexit floor memchr memset mallopt])


# Checks for --enable-more-warnings.
AC_MSG_CHECKING([for more warnings, including -Werror])
if test "$GCC" = yes -a "$enable_more_warnings" = yes; then
    AC_MSG_RESULT(yes)
    WARNING_CFLAGS="\
-Wall \
-Wmissing-declarations -Wmissing-prototypes \
-Wnested-externs -Wpointer-arith \
-Wcast-align "

    for option in -Wstrict-aliasing=0 -Wno-pointer-sign; do
        SAVE_CFLAGS="$CFLAGS"
        CFLAGS="$CFLAGS $option"
        AC_MSG_CHECKING([whether gcc understands $option])
        AC_COMPILE_IFELSE([AC_LANG_PROGRAM([[]], [[]])],
                          [has_option=yes],
                          [has_option=no])
        if test "$has_option" = yes; then
            WARNING_CFLAGS="$WARNING_CFLAGS $option"
        fi
        AC_MSG_RESULT($has_option)
        CFLAGS="$SAVE_CFLAGS"
        unset has_option
        unset SAVE_CFLAGS
    done
    unset option
else
    AC_MSG_RESULT(no)
fi


# Some variables to pass to Makefiles
AC_SUBST(EXTENSION_UUID, [pomodoro@arun.codito.in])
AC_SUBST(GETTEXT_PACKAGE)
AC_SUBST(WARNING_CFLAGS)

AC_SUBST(GLIB_REQUIRED)
AC_SUBST(GTK_REQUIRED)
AC_SUBST(GNOME_REQUIRED)
<<<<<<< HEAD
AC_SUBST(GOM_REQUIRED)
=======
AC_SUBST(TELEPATHY_GLIB_REQUIRED)
>>>>>>> f24ea6a9


# Some constants to pass to config.h
AC_DEFINE_UNQUOTED([GETTEXT_PACKAGE], "$GETTEXT_PACKAGE",
                   [The name of the gettext domain])

AC_DEFINE_UNQUOTED([EXTENSION_UUID], "$EXTENSION_UUID",
                   [UUID of the pomodoro extensoin])

if test "$enable_debug" = yes; then
	AC_DEFINE([ENABLE_DEBUG], [1], [Debug code])
else
	AC_DEFINE([ENABLE_DEBUG], [0], [Debug code])
fi

if test "$enable_profiling" = yes; then
	AC_DEFINE([ENABLE_PROFILING], [1], [Debug code])
else
	AC_DEFINE([ENABLE_PROFILING], [0], [Debug code])
fi


AC_CONFIG_FILES([
    Makefile
    vapi/Makefile
    lib/Makefile
    src/Makefile
    extension/Makefile
    data/Makefile
    data/icons/Makefile
    data/sounds/Makefile
    po/Makefile.in
    man/Makefile
    packages/Makefile
    packages/rpm/Makefile
    tests/Makefile
])

AC_OUTPUT

echo "
gnome-pomodoro ${VERSION}:

    prefix:                 ${prefix}
    datadir:                ${datadir}
    srcdir:                 ${srcdir}
    compiler:               ${CC}
    cflags:                 ${CFLAGS}
    cppflags:               ${CPPFLAGS}
    ldflags:                ${LDFLAGS}
"<|MERGE_RESOLUTION|>--- conflicted
+++ resolved
@@ -42,11 +42,7 @@
 GLIB_REQUIRED=2.36.0
 GTK_REQUIRED=3.13.0
 GNOME_REQUIRED=3.13.0
-<<<<<<< HEAD
-GOM_REQUIRED=0.2
-=======
 TELEPATHY_GLIB_REQUIRED=0.17.5
->>>>>>> f24ea6a9
 
 PKG_CHECK_MODULES(GNOME_POMODORO, [
     glib-2.0 >= $GLIB_REQUIRED
@@ -58,12 +54,6 @@
     gsettings-desktop-schemas >= $GTK_REQUIRED
     gnome-desktop-3.0 >= $GNOME_REQUIRED
     dbus-glib-1
-<<<<<<< HEAD
-    gom-1.0 >= $GOM_REQUIRED
-    sqlite3
-    upower-glib >= 0.9.20
-=======
->>>>>>> f24ea6a9
     libcanberra >= 0.30
     gstreamer-1.0 >= 1.0.10
     telepathy-glib >= $TELEPATHY_GLIB_REQUIRED
@@ -148,11 +138,7 @@
 AC_SUBST(GLIB_REQUIRED)
 AC_SUBST(GTK_REQUIRED)
 AC_SUBST(GNOME_REQUIRED)
-<<<<<<< HEAD
-AC_SUBST(GOM_REQUIRED)
-=======
 AC_SUBST(TELEPATHY_GLIB_REQUIRED)
->>>>>>> f24ea6a9
 
 
 # Some constants to pass to config.h
