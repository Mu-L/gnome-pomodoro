# Brazilian Portuguese translation for gnome-pomodoro
# Copyright (c) 2012 gnome-pomodoro contributors
# This file is distributed under the same license as the gnome-pomodoro package.
# Alê Borba <ale.alvesborba@gmail.com>, 2013.
#
msgid ""
msgstr ""
"Project-Id-Version: gnome-pomodoro\n"
"Report-Msgid-Bugs-To: \n"
<<<<<<< HEAD
"POT-Creation-Date: 2014-01-10 14:23+0100\n"
=======
"POT-Creation-Date: 2015-03-31 21:56+0200\n"
>>>>>>> 6fac8a75
"PO-Revision-Date: 2015-03-29 04:57-0300\n"
"Last-Translator: Alexandre Magno <alexandre.mbm@gmail.com>\n"
"Language-Team: pt_BR <ale.alvesborba@gmail.com>\n"
"Language: pt_BR\n"
"MIME-Version: 1.0\n"
"Content-Type: text/plain; charset=UTF-8\n"
"Content-Transfer-Encoding: 8bit\n"
"Plural-Forms: nplurals=2; plural=(n!=1);\n"
"X-Generator: Poedit 1.7.4\n"

#. Toggle timer state button
#: ../extension/indicator.js:91
msgid "Pomodoro Timer"
msgstr "Temporizador"

#: ../extension/indicator.js:98 ../src/preferences-dialog.vala:131
#: ../src/preferences-dialog.vala:189
msgid "Preferences"
msgstr "Preferências do Pomodoro"

#: ../extension/indicator.js:602
msgid "Looks like gnome-pomodoro is not installed"
msgstr "Parece que o gnome-pomodoro não está instalado"

#: ../extension/notifications.js:137 ../src/about-dialog.vala:30
#: ../data/gnome-pomodoro.desktop.in.h:1
msgid "Pomodoro"
msgstr "Pomodoro"

<<<<<<< HEAD
#: ../extension/notifications.js:389
msgid "It's time to take a break"
msgstr "É hora de descansar!"

#: ../extension/notifications.js:574
=======
#: ../extension/notifications.js:411
msgid "It's time to take a break"
msgstr "É hora de descansar!"

#: ../extension/notifications.js:605
>>>>>>> 6fac8a75
msgid "A new pomodoro is starting"
msgstr "Um novo pomodoro está começando."

#: ../extension/notifications.js:618
msgid "Take a break!"
msgstr "Descanse!"

<<<<<<< HEAD
#: ../extension/notifications.js:610
=======
#: ../extension/notifications.js:642 ../extension/notifications.js:648
>>>>>>> 6fac8a75
msgid "Start pomodoro"
msgstr "Começar um novo pomodoro"

#: ../extension/notifications.js:714
msgid "Shorten the break"
msgstr "Encurtar intervalo"

#: ../extension/notifications.js:720
msgid "Lengthen the break"
msgstr "Alongar intervalo"

<<<<<<< HEAD
#: ../extension/notifications.js:672
=======
#: ../extension/notifications.js:734
>>>>>>> 6fac8a75
#, javascript-format
msgid "You have %d second left"
msgid_plural "You have %d seconds left"
msgstr[0] "Você tem %d segundo restante"
msgstr[1] "Você tem %d segundos restantes"

<<<<<<< HEAD
#: ../extension/notifications.js:674
=======
#: ../extension/notifications.js:736
>>>>>>> 6fac8a75
#, javascript-format
msgid "You have %d minute left"
msgid_plural "You have %d minutes left"
msgstr[0] "Você tem %d minuto restante"
msgstr[1] "Você tem %d minutos restantes"

<<<<<<< HEAD
#: ../extension/notifications.js:693
msgid "Hey, you're missing out on a break"
msgstr "Ei, você está perdendo seu intervalo!"

#: ../extension/notifications.js:772
msgid "Could not run pomodoro"
msgstr "Não foi possível executar pomodoro"

#: ../extension/notifications.js:774
msgid "Something went badly wrong..."
msgstr "Algo deu errado..."

#: ../extension/notifications.js:775
msgid "Looks like gnome-pomodoro is not installed"
msgstr "Parece que o gnome-pomodoro não está instalado"

#: ../extension/notifications.js:784
msgid "Report issue"
msgstr "Reportar um problema"

#: ../extension/notifications.js:787
msgid "Install"
msgstr "Instalar"
=======
#: ../extension/notifications.js:755
msgid "Hey, you're missing out on a break"
msgstr "Ei, você está perdendo seu intervalo!"

#: ../extension/notifications.js:831
msgid "Problem with pomodoro"
msgstr "Começar um novo pomodoro"

#. TODO: Check which distro running, check for updates via package manager
#: ../extension/notifications.js:839
msgid "Report"
msgstr "Reportar um problema"
>>>>>>> 6fac8a75

#: ../src/about-dialog.vala:29
msgid "About Pomodoro"
msgstr "Sobre"

#: ../src/about-dialog.vala:31
msgid "A simple time management utility"
msgstr "Uma ferramenta simples para gerenciar o tempo"

#: ../src/about-dialog.vala:39
msgid "translator-credits"
msgstr "Alexandre Magno (alexandre-mbm)"

#: ../src/about-dialog.vala:45
msgid ""
"This program is free software: you can  redistribute it and/or modify it "
"under the terms of the GNU General Public License as published by the Free "
"Software Foundation; either version 3 of the License, or (at your option) any "
"later version."
msgstr ""
"Este programa é um software livre: você pode redistribui-lo e/ou modificá-lo "
"sob o termos da Licença Pública Geral GNU, tal como publicada pela Free "
"Software Foudantion; seja a versão 3 da licença ou qualquer outra mais atual "
"que você prefira."

#: ../src/preferences-dialog.vala:334
msgid "Timer"
msgstr "Temporização"

#: ../src/preferences-dialog.vala:401
msgid "Pomodoro duration"
msgstr "Duração de pomodoro"

<<<<<<< HEAD
#: ../src/preferences-dialog.vala:399
msgid "Short break duration"
msgstr "Duração de intervalo curto"

#: ../src/preferences-dialog.vala:402
=======
#: ../src/preferences-dialog.vala:404
msgid "Short break duration"
msgstr "Duração de intervalo curto"

#: ../src/preferences-dialog.vala:407
>>>>>>> 6fac8a75
msgid "Long break duration"
msgstr "Duração de intervalo longo"

#. @translators: You can refer it to number of pomodoros in a cycle
#: ../src/preferences-dialog.vala:416
msgid "Pomodoros to a long break"
msgstr "Quantidade de pomodoros entre intervalos longos"

#: ../src/preferences-dialog.vala:423
msgid "Shortcut to toggle the timer"
msgstr "Atalho para acionar o temporizador"

<<<<<<< HEAD
#: ../src/preferences-dialog.vala:426
msgid "Notifications"
msgstr "Notificações"

#: ../src/preferences-dialog.vala:432
=======
#: ../src/preferences-dialog.vala:431
msgid "Notifications"
msgstr "Notificações"

#: ../src/preferences-dialog.vala:437
>>>>>>> 6fac8a75
msgid "Screen notifications"
msgstr "Mostrar em tela cheia"

#: ../src/preferences-dialog.vala:442
msgid "Remind to take a break"
msgstr "Lembrete de intervalo em curso"

#: ../src/preferences-dialog.vala:464
msgid "Sounds"
msgstr "Efeitos sonoros"

#: ../src/preferences-dialog.vala:469
msgid "Clock Ticking"
msgstr "Relógio"

#: ../src/preferences-dialog.vala:473
msgid "Timer Ticking"
msgstr "Temporizador"

#: ../src/preferences-dialog.vala:477
msgid "Woodland Birds"
msgstr "Pássaros"

#. TODO: Check sounds modules capabilities
#: ../src/preferences-dialog.vala:486
msgid "Select ticking sound"
msgstr "Selecione o som para o tique-taque"

#: ../src/preferences-dialog.vala:496
msgid "Ticking sound"
msgstr "Tique-taque"

#: ../src/preferences-dialog.vala:518
msgid "Loud bell"
msgstr "Sino alto"

#: ../src/preferences-dialog.vala:522
msgid "Bell"
msgstr "Sino"

#: ../src/preferences-dialog.vala:529
msgid "Select sound for start of break"
msgstr "Selecione o somo para início de intervalo"

#: ../src/preferences-dialog.vala:538
msgid "Start of break sound"
msgstr "Início de intervalo"

<<<<<<< HEAD
#: ../src/preferences-dialog.vala:534
=======
#: ../src/preferences-dialog.vala:542
>>>>>>> 6fac8a75
msgid "Select sound for pomodoro start"
msgstr "Selecione o som para início e fim de pomodoro"

#: ../src/preferences-dialog.vala:551
msgid "Pomodoro start sound"
msgstr "Início de pomodoro"

#: ../src/preferences-dialog.vala:593
msgid "Available"
msgstr "Disponível"

#: ../src/preferences-dialog.vala:594
msgid "Busy"
msgstr "Ocupado"

#. Currently gnome-shell does not handle invisible status properly
#: ../src/preferences-dialog.vala:597
msgid "Invisible"
msgstr "Invisível"

#: ../src/preferences-dialog.vala:615
msgid "Presence"
msgstr "Status do usuário"

#: ../src/preferences-dialog.vala:621
msgid "Postpone pomodoro when idle"
msgstr "Adiar pomodoro quando o usuário estiver ocioso"

#: ../src/preferences-dialog.vala:626
msgid "Status during pomodoro"
msgstr "Durante pomodoro"

#: ../src/preferences-dialog.vala:631
msgid "Status during break"
msgstr "Durante intervalo"

#: ../src/preferences-dialog.vala:704
msgid ""
"System notifications including chat messages won't show up during pomodoro."
msgstr ""
"Notificações do sistema, inclusive mensagens de chat, não serão exibidas "
"durante pomodoros."

<<<<<<< HEAD
#: ../src/preferences-dialog.vala:690
msgid "System notifications including chat messages won't show up during break."
=======
#: ../src/preferences-dialog.vala:708
msgid ""
"System notifications including chat messages won't show up during break."
>>>>>>> 6fac8a75
msgstr ""
"Notificações do sistema, inclusive mensagens de chat, não serão exibidas "
"durante intervalos."

#: ../src/preferences-dialog.vala:712
msgid "System notifications including chat messages won't show up."
msgstr ""
"Notificações do sistema, inclusive mensagens de chat, não serão exibidas."

#: ../src/preferences-dialog.vala:725
msgid "OK"
msgstr "OK"

#: ../src/utils.vala:57
#, c-format
msgid "%d hour"
msgid_plural "%d hours"
msgstr[0] "%d hora"
msgstr[1] "%d horas"

#: ../src/utils.vala:66
#, c-format
msgid "%d minute"
msgid_plural "%d minutes"
msgstr[0] "%d minuto"
msgstr[1] "%d minutos"

#: ../src/widgets.vala:329
msgid "Disabled"
msgstr "Desabilitado"

#: ../src/widgets.vala:386
#, c-format
msgid ""
"The shortcut \"%s\" cannot be used because it will become impossible to type "
"using this key.\n"
"Please try with a key such as Control, Alt or Shift at the same time."
msgstr ""
<<<<<<< HEAD
"O atalho \"%s\" não pode ser usado porque isso impossibilitaria digitação com "
"essas teclas.\n"
=======
"O atalho \"%s\" não pode ser usado porque isso impossibilitaria digitação "
"com essas teclas.\n"
>>>>>>> 6fac8a75
"Por favor, tente combinar letras com teclas tais como Control, Alt ou Shift."

#: ../src/widgets.vala:514
msgid "_No sound"
msgstr "_Mudo"

#: ../src/widgets.vala:516
msgid "_Cancel"
msgstr "_Cancelar"

#: ../src/widgets.vala:518
msgid "_Open"
msgstr "_Abrir"

#: ../src/widgets.vala:525
msgid "Select a file"
msgstr "Selecionar um arquivo"

#: ../src/widgets.vala:585
msgid "All files"
msgstr "Todos os arquivos"

#: ../src/widgets.vala:711
msgid "Other…"
msgstr "Outro(s)…"

#: ../src/widgets.vala:722
msgid "None"
msgstr "Nenhum"

#: ../src/widgets.vala:1061 ../src/widgets.vala:1070
msgid "Supported audio files"
msgstr "Formatos de áudio suportados"

#: ../data/gnome-pomodoro.desktop.in.h:2
msgid "Manage your time and tasks"
msgstr "Gerencie seu tempo e suas tarefas"

#: ../data/gnome-pomodoro.desktop.in.h:3
msgid "time;timer;tasks;manage;organize;"
msgstr ""

#~ msgid "Could not run pomodoro"
#~ msgstr "Não foi possível executar pomodoro"

#~ msgid "Something went badly wrong..."
#~ msgstr "Algo deu errado..."

#~ msgid "Install"
#~ msgstr "Instalar"

#~ msgid "Options"
#~ msgstr "Opções"

#~ msgid "Reset Counts and Timer"
#~ msgstr "Zerar Contadores e o Temporizador"

#~ msgid "Away From Desk"
#~ msgstr "Fora da Mesa"

#~ msgid "Control Presence Status"
#~ msgstr "Status do Controle de Presença"

#~ msgid "No Completed Sessions"
#~ msgstr "Não existem sessões completadas"

#~ msgid "%d Completed Session"
#~ msgid_plural "%d Completed Sessions"
#~ msgstr[0] "%d Sessão Completada"
#~ msgstr[1] "%d Sessões Completadas"

#~ msgid "Pause finished."
#~ msgstr "Fim da Pausa"

#~ msgid "Time in seconds you are supposed to be working."
#~ msgstr "Tempo, em segundos, que você deveria estar trabalhando"

#~ msgid "Short pause duration"
#~ msgstr "Duração da pausa curta"

#~ msgid "Time in seconds you are supposed to have a short break."
#~ msgstr "Tempo, em segundos, que você deveria estar em um intervalo curto."

#~ msgid "Long pause duration"
#~ msgstr "Duração da pausa longa"

#~ msgid "Time in seconds you are supposed to have a longer break."
#~ msgstr "Tempo, em segundos, que você deveria estar em um intervalo longo."

#~ msgid "Whether to show a notification dialog when pause starts."
#~ msgstr "Mostrar caixa de diálogo quando a pausa começar?"

#~ msgid "Disable flexible breaks"
#~ msgstr "Desabilitar intervalos flexíveis"

#~ msgid "Whether you are not using a computer to work."
#~ msgstr "Se você não estiver usando o computador para trabalhar."

#~ msgid "Change user presence status to busy"
#~ msgstr "Mudar o status de presença do usuário para ocupado"

#~ msgid "Whether to change user and IM presence to busy."
#~ msgstr "Se é para mudar o usuário e a presença no IM para ocupado."

#~ msgid "Whether to play a sound to notify of events."
#~ msgstr "Se é para tocar sons para notificar eventos."

#~ msgid "Notification sound file"
#~ msgstr "Arquivo de som de notificação"

#~ msgid "Restore timer state"
#~ msgstr "Rescuperar o estado do tempo"

#~ msgid "Whether to restore state on startup."
#~ msgstr "Se é para recuperar o estado na inicialização."

#~ msgid "Number of completed sessions"
#~ msgstr "Número de sessões completadas"

#~ msgid "Number of completed sessions since long break"
#~ msgstr "Número de sessões completadas desde o intervalo longo"

#~ msgid "Saved timer state"
#~ msgstr "Estado de tempo salvo"

#~ msgid "Time of saved state"
#~ msgstr "Hora do estado salvo"<|MERGE_RESOLUTION|>--- conflicted
+++ resolved
@@ -7,11 +7,7 @@
 msgstr ""
 "Project-Id-Version: gnome-pomodoro\n"
 "Report-Msgid-Bugs-To: \n"
-<<<<<<< HEAD
-"POT-Creation-Date: 2014-01-10 14:23+0100\n"
-=======
 "POT-Creation-Date: 2015-03-31 21:56+0200\n"
->>>>>>> 6fac8a75
 "PO-Revision-Date: 2015-03-29 04:57-0300\n"
 "Last-Translator: Alexandre Magno <alexandre.mbm@gmail.com>\n"
 "Language-Team: pt_BR <ale.alvesborba@gmail.com>\n"
@@ -41,19 +37,11 @@
 msgid "Pomodoro"
 msgstr "Pomodoro"
 
-<<<<<<< HEAD
-#: ../extension/notifications.js:389
-msgid "It's time to take a break"
-msgstr "É hora de descansar!"
-
-#: ../extension/notifications.js:574
-=======
 #: ../extension/notifications.js:411
 msgid "It's time to take a break"
 msgstr "É hora de descansar!"
 
 #: ../extension/notifications.js:605
->>>>>>> 6fac8a75
 msgid "A new pomodoro is starting"
 msgstr "Um novo pomodoro está começando."
 
@@ -61,11 +49,7 @@
 msgid "Take a break!"
 msgstr "Descanse!"
 
-<<<<<<< HEAD
-#: ../extension/notifications.js:610
-=======
 #: ../extension/notifications.js:642 ../extension/notifications.js:648
->>>>>>> 6fac8a75
 msgid "Start pomodoro"
 msgstr "Começar um novo pomodoro"
 
@@ -77,53 +61,20 @@
 msgid "Lengthen the break"
 msgstr "Alongar intervalo"
 
-<<<<<<< HEAD
-#: ../extension/notifications.js:672
-=======
 #: ../extension/notifications.js:734
->>>>>>> 6fac8a75
 #, javascript-format
 msgid "You have %d second left"
 msgid_plural "You have %d seconds left"
 msgstr[0] "Você tem %d segundo restante"
 msgstr[1] "Você tem %d segundos restantes"
 
-<<<<<<< HEAD
-#: ../extension/notifications.js:674
-=======
 #: ../extension/notifications.js:736
->>>>>>> 6fac8a75
 #, javascript-format
 msgid "You have %d minute left"
 msgid_plural "You have %d minutes left"
 msgstr[0] "Você tem %d minuto restante"
 msgstr[1] "Você tem %d minutos restantes"
 
-<<<<<<< HEAD
-#: ../extension/notifications.js:693
-msgid "Hey, you're missing out on a break"
-msgstr "Ei, você está perdendo seu intervalo!"
-
-#: ../extension/notifications.js:772
-msgid "Could not run pomodoro"
-msgstr "Não foi possível executar pomodoro"
-
-#: ../extension/notifications.js:774
-msgid "Something went badly wrong..."
-msgstr "Algo deu errado..."
-
-#: ../extension/notifications.js:775
-msgid "Looks like gnome-pomodoro is not installed"
-msgstr "Parece que o gnome-pomodoro não está instalado"
-
-#: ../extension/notifications.js:784
-msgid "Report issue"
-msgstr "Reportar um problema"
-
-#: ../extension/notifications.js:787
-msgid "Install"
-msgstr "Instalar"
-=======
 #: ../extension/notifications.js:755
 msgid "Hey, you're missing out on a break"
 msgstr "Ei, você está perdendo seu intervalo!"
@@ -136,7 +87,6 @@
 #: ../extension/notifications.js:839
 msgid "Report"
 msgstr "Reportar um problema"
->>>>>>> 6fac8a75
 
 #: ../src/about-dialog.vala:29
 msgid "About Pomodoro"
@@ -170,19 +120,11 @@
 msgid "Pomodoro duration"
 msgstr "Duração de pomodoro"
 
-<<<<<<< HEAD
-#: ../src/preferences-dialog.vala:399
-msgid "Short break duration"
-msgstr "Duração de intervalo curto"
-
-#: ../src/preferences-dialog.vala:402
-=======
 #: ../src/preferences-dialog.vala:404
 msgid "Short break duration"
 msgstr "Duração de intervalo curto"
 
 #: ../src/preferences-dialog.vala:407
->>>>>>> 6fac8a75
 msgid "Long break duration"
 msgstr "Duração de intervalo longo"
 
@@ -195,19 +137,11 @@
 msgid "Shortcut to toggle the timer"
 msgstr "Atalho para acionar o temporizador"
 
-<<<<<<< HEAD
-#: ../src/preferences-dialog.vala:426
-msgid "Notifications"
-msgstr "Notificações"
-
-#: ../src/preferences-dialog.vala:432
-=======
 #: ../src/preferences-dialog.vala:431
 msgid "Notifications"
 msgstr "Notificações"
 
 #: ../src/preferences-dialog.vala:437
->>>>>>> 6fac8a75
 msgid "Screen notifications"
 msgstr "Mostrar em tela cheia"
 
@@ -256,11 +190,7 @@
 msgid "Start of break sound"
 msgstr "Início de intervalo"
 
-<<<<<<< HEAD
-#: ../src/preferences-dialog.vala:534
-=======
 #: ../src/preferences-dialog.vala:542
->>>>>>> 6fac8a75
 msgid "Select sound for pomodoro start"
 msgstr "Selecione o som para início e fim de pomodoro"
 
@@ -304,14 +234,9 @@
 "Notificações do sistema, inclusive mensagens de chat, não serão exibidas "
 "durante pomodoros."
 
-<<<<<<< HEAD
-#: ../src/preferences-dialog.vala:690
-msgid "System notifications including chat messages won't show up during break."
-=======
 #: ../src/preferences-dialog.vala:708
 msgid ""
 "System notifications including chat messages won't show up during break."
->>>>>>> 6fac8a75
 msgstr ""
 "Notificações do sistema, inclusive mensagens de chat, não serão exibidas "
 "durante intervalos."
@@ -350,13 +275,8 @@
 "using this key.\n"
 "Please try with a key such as Control, Alt or Shift at the same time."
 msgstr ""
-<<<<<<< HEAD
-"O atalho \"%s\" não pode ser usado porque isso impossibilitaria digitação com "
-"essas teclas.\n"
-=======
 "O atalho \"%s\" não pode ser usado porque isso impossibilitaria digitação "
 "com essas teclas.\n"
->>>>>>> 6fac8a75
 "Por favor, tente combinar letras com teclas tais como Control, Alt ou Shift."
 
 #: ../src/widgets.vala:514
