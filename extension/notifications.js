--- conflicted
+++ resolved
@@ -558,21 +558,12 @@
 
     show: function() {
         this.emit('show');
-<<<<<<< HEAD
 
         if (!this._destroying) {
             if (!Main.messageTray.contains(this.source)) {
                 Main.messageTray.add(this.source);
             }
 
-=======
-
-        if (!this._destroying) {
-            if (!Main.messageTray.contains(this.source)) {
-                Main.messageTray.add(this.source);
-            }
-
->>>>>>> f652e720
             this.source.notify(this);
         }
     },
