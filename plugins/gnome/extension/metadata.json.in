--- conflicted
+++ resolved
@@ -2,11 +2,7 @@
   "uuid": "@EXTENSION_UUID@",
   "name": "Pomodoro",
   "description": "Desktop integration for Pomodoro application.",
-<<<<<<< HEAD
-  "shell-version": ["3.38", "4.0", "40.0"],
-=======
   "shell-version": ["3.38", "40.0"],
->>>>>>> 671502f6
   "url": "@PACKAGE_URL@",
   "version": "@PACKAGE_VERSION@"
 }