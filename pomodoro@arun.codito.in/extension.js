--- conflicted
+++ resolved
@@ -1,5 +1,5 @@
 // A simple pomodoro timer for Gnome-shell
-// Copyright (C) 2011 Arun Mahapatra
+// Copyright (C) 2011 Arun Mahapatra, Gnome-shell-pomodoro contributors
 //
 // This program is free software: you can redistribute it and/or modify
 // it under the terms of the GNU General Public License as published by
@@ -18,12 +18,8 @@
 const Mainloop = imports.mainloop;
 
 const GLib = imports.gi.GLib;
+const Keybinder = imports.gi.Keybinder;
 const St = imports.gi.St;
-<<<<<<< HEAD
-const Keybinder = imports.gi.Keybinder;
-const Main = imports.ui.main;
-=======
->>>>>>> b4035179
 
 const Main = imports.ui.main;
 const MessageTray = imports.ui.messageTray;
@@ -34,16 +30,12 @@
 const _ = Gettext.gettext;
 
 let _pomodoroInit = false;
-<<<<<<< HEAD
-let _keyToggleTimer = "<Ctrl><Alt>P";
-=======
 let _configOptions = [ // [ <variable>, <config_category>, <actual_option>, <default_value> ]
     ["_pomodoroTime", "timer", "pomodoro_duration", 1500],
     ["_shortPauseTime", "timer", "short_pause_duration", 300],
     ["_longPauseTime", "timer", "long_pause_duration", 900],
     ["_keyToggleTimer", "ui", "key_toggle_timer", "<Ctrl><Alt>P"]
 ];
->>>>>>> b4035179
 
 function Indicator() {
     this._init.apply(this, arguments);
@@ -68,7 +60,7 @@
         this._pauseCount = 0;                                   // Number of short pauses so far. Reset every 4 pauses.
         this._sessionCount = 0;                                 // Number of pomodoro sessions completed so far!
         this._labelMsg = new St.Label({ text: 'Stopped'});
-		
+
         // Set default menu
         this._timer.set_text("[0] --:--");
         this.actor.add_actor(this._timer);
@@ -83,7 +75,7 @@
 
         // Register keybindings to toggle
         Keybinder.init();
-        Keybinder.bind(_keyToggleTimer, Lang.bind(this, this._keyHandler), null);
+        Keybinder.bind(this._keyToggleTimer, Lang.bind(this, this._keyHandler), null);
 
         // Start the timer
         this._refreshTimer();
@@ -190,11 +182,12 @@
         return false;
     },
 
-<<<<<<< HEAD
     _keyHandler: function(keystring, data) {
-        if (keystring == _keyToggleTimer) {
+        if (keystring == this._keyToggleTimer) {
             this._toggleTimerState(null);
-=======
+        }
+    },
+    
     _parseConfig: function() {
         let _configFile = GLib.get_home_dir() + "/.gnome_shell_pomodoro.json";
 
@@ -231,7 +224,6 @@
             finally {
                 filedata = null;
             }
->>>>>>> b4035179
         }
     }
 };
