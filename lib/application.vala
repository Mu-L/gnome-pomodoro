/*
 * Copyright (c) 2013-2016 gnome-pomodoro contributors
 *
 * This program is free software; you can redistribute it and/or modify
 * it under the terms of the GNU General Public License as published by
 * the Free Software Foundation, either version 3 of the License, or
 * (at your option) any later version.
 *
 * This program is distributed in the hope that it will be useful,
 * but WITHOUT ANY WARRANTY; without even the implied warranty of
 * MERCHANTABILITY or FITNESS FOR A PARTICULAR PURPOSE.  See the
 * GNU General Public License for more details.
 *
 * You should have received a copy of the GNU General Public License
 * along with this program.  If not, see <http://www.gnu.org/licenses/>.
 *
 * Authors: Kamil Prusko <kamilprusko@gmail.com>
 *
 */

using GLib;


namespace Pomodoro
{
    public interface ApplicationExtension : Peas.ExtensionBase
    {
    }

    internal Gom.Repository get_repository ()
    {
        var application = Pomodoro.Application.get_default ();

        return (Gom.Repository) application.get_repository ();
    }

    public class Application : Gtk.Application
    {
        private const uint REPOSITORY_VERSION = 1;
        private const uint SETUP_PLUGINS_TIMEOUT = 3000;

        public Pomodoro.Service service;
        public Pomodoro.Timer timer;
        public Pomodoro.CapabilityManager capabilities;

        private Gom.Repository repository;
        private Gom.Adapter adapter;

        public GLib.Object get_repository ()
        {
            return (GLib.Object) this.repository;
        }

        private Pomodoro.PreferencesDialog preferences_dialog;
        private Pomodoro.Window window;
        private Pomodoro.DesktopExtension desktop_extension;
        private Gtk.Window about_dialog;
        private Peas.ExtensionSet extensions;
        private GLib.Settings settings;
        private bool was_activated = false;

        private enum ExitStatus
        {
            UNDEFINED = -1,
            SUCCESS   =  0,
            FAILURE   =  1
        }

        private class Options
        {
            public static bool no_default_window = false;
            public static bool preferences = false;
            public static bool quit = false;
            public static bool start_stop = false;
            public static bool start = false;
            public static bool stop = false;
            public static bool pause_resume = false;
            public static bool pause = false;
            public static bool resume = false;

            public static ExitStatus exit_status = ExitStatus.UNDEFINED;

            public const GLib.OptionEntry[] ENTRIES = {
                { "start-stop", 0, 0, GLib.OptionArg.NONE,
                  ref start_stop, N_("Start/Stop"), null },

                { "start", 0, 0, GLib.OptionArg.NONE,
                  ref start, N_("Start"), null },

                { "stop", 0, 0, GLib.OptionArg.NONE,
                  ref stop, N_("Stop"), null },

                { "pause-resume", 0, 0, GLib.OptionArg.NONE,
                  ref pause_resume, N_("Pause/Resume"), null },

                { "pause", 0, 0, GLib.OptionArg.NONE,
                  ref pause, N_("Pause"), null },

                { "resume", 0, 0, GLib.OptionArg.NONE,
                  ref resume, N_("Resume"), null },

                { "no-default-window", 0, 0, GLib.OptionArg.NONE,
                  ref no_default_window, N_("Run as background service"), null },

                { "preferences", 0, 0, GLib.OptionArg.NONE,
                  ref preferences, N_("Show preferences"), null },

                { "quit", 0, 0, GLib.OptionArg.NONE,
                  ref quit, N_("Quit application"), null },

                { "version", 0, GLib.OptionFlags.NO_ARG, GLib.OptionArg.CALLBACK,
                  (void *) command_line_version_callback, N_("Print version information and exit"), null },

                { null }
            };

            public static void reset ()
            {
                Options.no_default_window = false;
                Options.preferences = false;
                Options.quit = false;
                Options.start_stop = false;
                Options.start = false;
                Options.stop = false;
                Options.pause_resume = false;
                Options.pause = false;
                Options.resume = false;
            }
        }

        public Application ()
        {
            GLib.Object (
                application_id: "org.gnome.Pomodoro",
                flags: GLib.ApplicationFlags.HANDLES_COMMAND_LINE
            );

            this.timer = null;
            this.service = null;
        }

        public new static unowned Application get_default ()
        {
            return GLib.Application.get_default () as Pomodoro.Application;
        }

        public unowned Gtk.Window get_last_focused_window ()
        {
            unowned List<Gtk.Window> windows = this.get_windows ();

            return windows != null
                    ? windows.first ().data
                    : null;
        }

        private void setup_resources ()
        {
            var css_provider = new Gtk.CssProvider ();
            css_provider.load_from_resource ("/org/gnome/pomodoro/style.css");

            Gtk.StyleContext.add_provider_for_screen (
                                         Gdk.Screen.get_default (),
                                         css_provider,
                                         Gtk.STYLE_PROVIDER_PRIORITY_APPLICATION);
        }

        private void setup_desktop_extension ()
        {
            try {
                this.desktop_extension = new Pomodoro.DesktopExtension ();

                this.capabilities.add_group (this.desktop_extension.capabilities, Pomodoro.Priority.HIGH);
            }
            catch (GLib.Error error) {
                GLib.warning ("Error while initializing desktop extension: %s",
                              error.message);
            }
        }

        private async void setup_plugins ()
        {
            var engine = Peas.Engine.get_default ();
            engine.add_search_path (Config.PLUGIN_LIB_DIR, Config.PLUGIN_DATA_DIR);

            var timeout_cancellable = new GLib.Cancellable ();
            var timeout_source = (uint) 0;
            var wait_count = 0;

            timeout_source = GLib.Timeout.add (SETUP_PLUGINS_TIMEOUT, () => {
                GLib.debug ("Timeout reached while setting up plugins");

                timeout_source = 0;
                timeout_cancellable.cancel ();

                return GLib.Source.REMOVE;
            });

            this.extensions = new Peas.ExtensionSet (engine, typeof (Pomodoro.ApplicationExtension));
            this.extensions.extension_added.connect ((extension_set,
                                                      info,
                                                      extension_object) => {
                var extension = extension_object as GLib.AsyncInitable;

                if (extension != null)
                {
                    extension.init_async.begin (GLib.Priority.DEFAULT, timeout_cancellable, (obj, res) => {
                        try {
                            extension.init_async.end (res);
                        }
                        catch (GLib.Error error) {
                            GLib.warning ("Failed to initialize plugin \"%s\": %s",
                                          info.get_module_name (),
                                          error.message);
                        }

                        wait_count--;

                        this.setup_plugins.callback ();
                    });

                    wait_count++;
                }
            });

            this.load_plugins ();

            while (wait_count > 0) {
                yield;
            }

            timeout_cancellable = null;

            if (timeout_source != 0) {
                GLib.Source.remove (timeout_source);
            }
        }

        private void setup_capabilities ()
        {
            var default_capabilities = new Pomodoro.CapabilityGroup ("default");

            default_capabilities.add (new Pomodoro.NotificationsCapability ("notifications"));

            this.capabilities = new Pomodoro.CapabilityManager ();
            this.capabilities.add_group (default_capabilities, Pomodoro.Priority.LOW);
        }

        private static bool migrate_repository (Gom.Repository repository,
                                                Gom.Adapter    adapter,
                                                uint           version)
                                                throws GLib.Error
        {
            uint8[] file_contents;
            string error_message;

            GLib.debug ("Migrating database to version %u", version);

            var file = File.new_for_uri ("resource:///org/gnome/pomodoro/database/version-%u.sql".printf (version));
            file.load_contents (null, out file_contents, null);

            /* Gom.Adapter.execute_sql is limited to single line queries,
             * so we need to use Sqlite API directly
             */
            unowned Sqlite.Database database = adapter.get_handle ();

            if (database.exec ((string) file_contents, null, out error_message) != Sqlite.OK)
            {
                throw new Gom.Error.COMMAND_SQLITE (error_message);
            }

            return true;
        }

        private void setup_repository ()
        {
            this.hold ();
            this.mark_busy ();

            var path = GLib.Path.build_filename (GLib.Environment.get_user_data_dir (),
                                                 Config.PACKAGE_NAME,
                                                 "database.sqlite");
            var file = GLib.File.new_for_path (path);
            var directory = file.get_parent ();

<<<<<<< HEAD
            try {
                file.get_parent ().make_directory_with_parents ();
            }
            catch (GLib.Error error) {
                GLib.warning ("Failed to create directory: %s", error.message);
=======
            if (!directory.query_exists ()) {
                try {
                    directory.make_directory_with_parents ();
                }
                catch (GLib.Error error) {
                    GLib.warning ("Failed to create directory: %s", error.message);
                }
>>>>>>> c81fc493
            }

            try {
                /* Open database handle */
                var adapter = new Gom.Adapter ();
                adapter.open_sync (file.get_uri ());
                this.adapter = adapter;

                /* Migrate database if needed */
                var repository = new Gom.Repository (adapter);
                repository.migrate_sync (Pomodoro.Application.REPOSITORY_VERSION,
                                         Pomodoro.Application.migrate_repository);

                this.repository = repository;
            }
            catch (GLib.Error error) {
                GLib.critical ("Failed to migrate database: %s", error.message);
            }

            this.unmark_busy ();
            this.release ();
        }

        private void load_plugins ()
        {
            var engine          = Peas.Engine.get_default ();
            var enabled_plugins = this.settings.get_strv ("enabled-plugins");
            var enabled_hash    = new GLib.HashTable<string, bool> (str_hash, str_equal);

            foreach (var name in enabled_plugins)
            {
                enabled_hash.insert (name, true);
            }

            foreach (var plugin_info in engine.get_plugin_list ())
            {
                if (plugin_info.is_hidden () || enabled_hash.contains (plugin_info.get_module_name ())) {
                    engine.try_load_plugin (plugin_info);
                }
                else {
                    engine.try_unload_plugin (plugin_info);
                }
            }
        }

        public void show_window (string mode,
                                 uint32 timestamp = 0)
        {
            if (this.window == null) {
                this.window = new Pomodoro.Window ();
                this.window.application = this;
                this.window.destroy.connect (() => {
                    this.remove_window (this.window);
                    this.window = null;
                });

                this.add_window (this.window);
            }

            this.window.mode = mode != null && mode != "default"
                ? mode : this.window.default_mode;

            if (timestamp > 0) {
                this.window.present_with_time (timestamp);
            }
            else {
                this.window.present ();
            }
        }

        public void show_preferences (uint32 timestamp = 0)
        {
            if (this.preferences_dialog == null) {
                this.preferences_dialog = new Pomodoro.PreferencesDialog ();
                this.preferences_dialog.destroy.connect (() => {
                    this.remove_window (this.preferences_dialog);
                    this.preferences_dialog = null;
                });
                this.add_window (this.preferences_dialog);
            }

            if (this.preferences_dialog != null) {
                if (timestamp > 0) {
                    this.preferences_dialog.present_with_time (timestamp);
                }
                else {
                    this.preferences_dialog.present ();
                }
            }
        }

        private void activate_timer (GLib.SimpleAction action,
                                     GLib.Variant?     parameter)
        {
            this.show_window ("timer");
        }

        private void activate_stats (GLib.SimpleAction action,
                                     GLib.Variant?     parameter)
        {
            this.show_window ("stats");
        }

        private void activate_preferences (GLib.SimpleAction action,
                                           GLib.Variant?     parameter)
        {
            this.show_preferences ();
        }

        private void activate_visit_website (GLib.SimpleAction action,
                                             GLib.Variant?     parameter)
        {
            try {
                string[] spawn_args = { "xdg-open", Config.PACKAGE_URL };
                string[] spawn_env = GLib.Environ.get ();

                GLib.Process.spawn_async (null,
                                          spawn_args,
                                          spawn_env,
                                          GLib.SpawnFlags.SEARCH_PATH,
                                          null,
                                          null);
            }
            catch (GLib.SpawnError error) {
                GLib.warning ("Failed to spawn process: %s", error.message);
            }
        }

        private void activate_report_issue (GLib.SimpleAction action,
                                            GLib.Variant?     parameter)
        {
            try {
                string[] spawn_args = { "xdg-open", Config.PACKAGE_BUGREPORT };
                string[] spawn_env = GLib.Environ.get ();

                GLib.Process.spawn_async (null,
                                          spawn_args,
                                          spawn_env,
                                          GLib.SpawnFlags.SEARCH_PATH,
                                          null,
                                          null);
            }
            catch (GLib.SpawnError error) {
                GLib.warning ("Failed to spawn process: %s", error.message);
            }
        }

        private void activate_about (GLib.SimpleAction action,
                                     GLib.Variant?     parameter)
        {
            if (this.about_dialog == null)
            {
                var window = this.get_last_focused_window ();

                this.about_dialog = new Pomodoro.AboutDialog ();
                this.about_dialog.destroy.connect (() => {
                    this.remove_window (this.about_dialog);
                    this.about_dialog = null;
                });

                if (window != null) {
                    this.about_dialog.set_transient_for (window);
                }

                this.add_window (this.about_dialog);
            }

            this.about_dialog.present ();
        }

        private void activate_quit (GLib.SimpleAction action,
                                    GLib.Variant?     parameter)
        {
            this.quit ();
        }

        private void activate_timer_skip (GLib.SimpleAction action,
                                          GLib.Variant?     parameter)
        {
            try {
                this.service.skip ();
            }
            catch (GLib.Error error) {
            }
        }

        private void activate_timer_set_state (GLib.SimpleAction action,
                                               GLib.Variant?     parameter)
        {
            try {
                this.service.set_state (parameter.get_string (), 0.0);
            }
            catch (GLib.Error error) {
            }
        }

        private void activate_timer_switch_state (GLib.SimpleAction action,
                                                  GLib.Variant? parameter)
        {
            try {
                this.service.set_state (parameter.get_string (),
                                        this.timer.state.timestamp);
            }
            catch (GLib.Error error) {
            }
        }

        private void setup_actions ()
        {
            GLib.SimpleAction action;

            action = new GLib.SimpleAction ("timer", null);
            action.activate.connect (this.activate_timer);
            this.add_action (action);

            action = new GLib.SimpleAction ("stats", null);
            action.activate.connect (this.activate_stats);
            this.add_action (action);

            action = new GLib.SimpleAction ("preferences", null);
            action.activate.connect (this.activate_preferences);
            this.add_action (action);

            action = new GLib.SimpleAction ("visit-website", null);
            action.activate.connect (this.activate_visit_website);
            this.add_action (action);

            action = new GLib.SimpleAction ("report-issue", null);
            action.activate.connect (this.activate_report_issue);
            this.add_action (action);

            action = new GLib.SimpleAction ("about", null);
            action.activate.connect (this.activate_about);
            this.add_action (action);

            action = new GLib.SimpleAction ("quit", null);
            action.activate.connect (this.activate_quit);
            this.add_action (action);

            action = new GLib.SimpleAction ("timer-skip", null);
            action.activate.connect (this.activate_timer_skip);
            this.add_action (action);

            action = new GLib.SimpleAction ("timer-set-state", GLib.VariantType.STRING);
            action.activate.connect (this.activate_timer_set_state);
            this.add_action (action);

            action = new GLib.SimpleAction ("timer-switch-state", GLib.VariantType.STRING);
            action.activate.connect (this.activate_timer_switch_state);
            this.add_action (action);

            this.set_accels_for_action ("stats.previous", {"<Alt>Left", "Back"});
            this.set_accels_for_action ("stats.next", {"<Alt>Right", "Forward"});
        }

        private static bool command_line_version_callback ()
        {
            stdout.printf ("%s %s\n",
                           GLib.Environment.get_application_name (),
                           Config.PACKAGE_VERSION);

            Options.exit_status = ExitStatus.SUCCESS;

            return true;
        }

        /**
         * Emitted on the primary instance immediately after registration.
         */
        public override void startup ()
        {
            this.hold ();

            base.startup ();

            this.restore_timer ();

            this.setup_resources ();
            this.setup_actions ();
            this.setup_repository ();
            this.setup_capabilities ();
            this.setup_desktop_extension ();
            this.setup_plugins.begin ((obj, res) => {
                this.setup_plugins.end (res);

                GLib.Idle.add (() => {
                    // TODO: shouldn't these be enabled by settings?!
                    this.capabilities.enable ("notifications");
                    this.capabilities.enable ("indicator");
                    this.capabilities.enable ("accelerator");
                    this.capabilities.enable ("hide-system-notifications");
                    this.capabilities.enable ("idle-monitor");

                    this.release ();

                    return GLib.Source.REMOVE;
                });
            });
        }

        /**
         * This is just for local things, like showing help
         */
        private void parse_command_line (ref unowned string[] arguments) throws GLib.OptionError
        {
            var option_context = new GLib.OptionContext ();
            option_context.add_main_entries (Options.ENTRIES, Config.GETTEXT_PACKAGE);
            option_context.add_group (Gtk.get_option_group (true));

            // TODO: add options from plugins

            option_context.parse (ref arguments);
        }

        protected override bool local_command_line ([CCode (array_length = false, array_null_terminated = true)]
                                                    ref unowned string[] arguments,
                                                    out int              exit_status)
        {
            string[] tmp = arguments;
            unowned string[] arguments_copy = tmp;

            try
            {
                // This is just for local things, like showing help
                this.parse_command_line (ref arguments_copy);
            }
            catch (GLib.Error error)
            {
                stderr.printf ("Failed to parse options: %s\n", error.message);
                exit_status = ExitStatus.FAILURE;

                return true;
            }

            if (Options.exit_status != ExitStatus.UNDEFINED)
            {
                exit_status = Options.exit_status;

                return true;
            }

            return base.local_command_line (ref arguments, out exit_status);
        }

        public override int command_line (GLib.ApplicationCommandLine command_line)
        {
            string[] tmp = command_line.get_arguments ();
            unowned string[] arguments_copy = tmp;

            var exit_status = ExitStatus.SUCCESS;

            do {
                try
                {
                    this.parse_command_line (ref arguments_copy);
                }
                catch (GLib.Error error)
                {
                    stderr.printf ("Failed to parse options: %s\n", error.message);

                    exit_status = ExitStatus.FAILURE;
                    break;
                }

                if (Options.exit_status != ExitStatus.UNDEFINED)
                {
                    exit_status = Options.exit_status;
                    break;
                }

                this.activate ();
            }
            while (false);

            return exit_status;
        }

        /* Save the state before exit.
         *
         * Emitted only on the registered primary instance immediately after
         * the main loop terminates.
         */
        public override void shutdown ()
        {
            this.hold ();

            this.save_timer ();

            foreach (var window in this.get_windows ()) {
                this.remove_window (window);
            }

            this.capabilities.disable_all ();

            var engine = Peas.Engine.get_default ();

            foreach (var plugin_info in engine.get_plugin_list ()) {
                engine.try_unload_plugin (plugin_info);
            }

            try {
                if (this.adapter != null) {
                    this.adapter.close_sync ();
                }
            }
            catch (GLib.Error error) {
            }

            base.shutdown ();

            this.release ();
        }

        /* Emitted on the primary instance when an activation occurs.
         * The application must be registered before calling this function.
         */
        public override void activate ()
        {
            this.hold ();

            if (this.was_activated) {
                Options.no_default_window |= Options.start_stop |
                                             Options.start |
                                             Options.stop |
                                             Options.pause_resume |
                                             Options.pause |
                                             Options.resume;
            }

            if (Options.quit) {
                this.quit ();
            }
            else {
                if (Options.start_stop) {
                    this.timer.toggle ();
                }
                else if (Options.start) {
                    this.timer.start ();
                }
                else if (Options.stop) {
                    this.timer.stop ();
                }

                if (Options.pause_resume) {
                    if (this.timer.is_paused) {
                        this.timer.resume ();
                    }
                    else {
                        this.timer.pause ();
                    }
                }
                else if (Options.pause) {
                    this.timer.pause ();
                }
                else if (Options.resume) {
                    this.timer.resume ();
                }

                if (Options.preferences) {
                    this.show_preferences ();
                }
                else if (!Options.no_default_window) {
                    this.show_window ("default");
                }

                Options.reset ();
            }

            this.was_activated = true;

            this.release ();
        }

        public override bool dbus_register (GLib.DBusConnection connection,
                                            string              object_path) throws GLib.Error
        {
            if (!base.dbus_register (connection, object_path)) {
                return false;
            }

            if (this.timer == null) {
                this.timer = Pomodoro.Timer.get_default ();
                this.timer.notify["is-paused"].connect (this.on_timer_is_paused_notify);
                this.timer.state_changed.connect_after (this.on_timer_state_changed);
            }

            if (this.settings == null) {
                this.settings = Pomodoro.get_settings ()
                                        .get_child ("preferences");
                this.settings.changed.connect (this.on_settings_changed);
            }

            if (this.service == null) {
                this.hold ();
                this.service = new Pomodoro.Service (connection, this.timer);

                try {
                    connection.register_object ("/org/gnome/Pomodoro", this.service);
                }
                catch (GLib.IOError error) {
                    GLib.warning ("%s", error.message);
                    return false;
                }
            }

            return true;
        }

        public override void dbus_unregister (GLib.DBusConnection connection,
                                              string              object_path)
        {
            base.dbus_unregister (connection, object_path);

            if (this.timer != null) {
                this.timer.destroy ();
                this.timer = null;
            }

            if (this.service != null) {
                this.service = null;

                this.release ();
            }
        }

        private void save_timer ()
        {
            var state_settings = Pomodoro.get_settings ()
                                         .get_child ("state");

            this.timer.save (state_settings);
        }

        private void restore_timer ()
        {
            var state_settings = Pomodoro.get_settings ()
                                         .get_child ("state");

            this.timer.restore (state_settings);
        }

        private void on_settings_changed (GLib.Settings settings,
                                          string        key)
        {
            var state_duration = this.timer.state_duration;

            switch (key)
            {
                case "pomodoro-duration":
                    if (this.timer.state is Pomodoro.PomodoroState) {
                        state_duration = settings.get_double (key);
                    }
                    break;

                case "short-break-duration":
                    if (this.timer.state is Pomodoro.ShortBreakState) {
                        state_duration = settings.get_double (key);
                    }
                    break;

                case "long-break-duration":
                    if (this.timer.state is Pomodoro.LongBreakState) {
                        state_duration = settings.get_double (key);
                    }
                    break;

                case "enabled-plugins":
                    this.load_plugins ();

                    break;
            }

            if (state_duration != this.timer.state_duration)
            {
                this.timer.state_duration = double.max (state_duration, this.timer.elapsed);
            }
        }

        private void on_timer_is_paused_notify ()
        {
            this.save_timer ();
        }

        /**
         * Save timer state, assume user is idle when break is completed.
         */
        private void on_timer_state_changed (Pomodoro.Timer      timer,
                                             Pomodoro.TimerState state,
                                             Pomodoro.TimerState previous_state)
        {
            this.hold ();
            this.save_timer ();

            if (this.timer.is_paused)
            {
                this.timer.resume ();
            }

            if (!(previous_state is Pomodoro.DisabledState))
            {
                var entry = new Pomodoro.Entry.from_state (previous_state);
                entry.repository = this.repository;
                entry.save_async.begin ((obj, res) => {
                    try {
                        entry.save_async.end (res);
                    }
                    catch (GLib.Error error) {
                        GLib.warning ("Error while saving entry: %s", error.message);
                    }

                    this.release ();
                });
            }
        }
    }
}<|MERGE_RESOLUTION|>--- conflicted
+++ resolved
@@ -282,13 +282,6 @@
             var file = GLib.File.new_for_path (path);
             var directory = file.get_parent ();
 
-<<<<<<< HEAD
-            try {
-                file.get_parent ().make_directory_with_parents ();
-            }
-            catch (GLib.Error error) {
-                GLib.warning ("Failed to create directory: %s", error.message);
-=======
             if (!directory.query_exists ()) {
                 try {
                     directory.make_directory_with_parents ();
@@ -296,7 +289,6 @@
                 catch (GLib.Error error) {
                     GLib.warning ("Failed to create directory: %s", error.message);
                 }
->>>>>>> c81fc493
             }
 
             try {
