/*
 * Copyright (c) 2013 gnome-pomodoro contributors
 *
 * This program is free software; you can redistribute it and/or modify
 * it under the terms of the GNU General Public License as published by
 * the Free Software Foundation, either version 3 of the License, or
 * (at your option) any later version.
 *
 * This program is distributed in the hope that it will be useful,
 * but WITHOUT ANY WARRANTY; without even the implied warranty of
 * MERCHANTABILITY or FITNESS FOR A PARTICULAR PURPOSE.  See the
 * GNU General Public License for more details.
 *
 * You should have received a copy of the GNU General Public License
 * along with this program.  If not, see <http://www.gnu.org/licenses/>.
 *
 * Authors: Kamil Prusko <kamilprusko@gmail.com>
 *
 */

using GLib;


[Flags]
public enum Pomodoro.HoldReason {
    NONE = 0,
    SERVICE,
    TIMER
}


public enum Pomodoro.ExitStatus {
    SUCCESS = 0,
    FAILURE = 1
}


namespace Pomodoro.Resources {
    public const string NONE = null;
    public const string BOOKMARK = "bookmark-symbolic";
    public const string BOOKMARK_ADD = "bookmark-add-symbolic";
}


public class Pomodoro.Application : Gtk.Application
{
    public Pomodoro.Service service;
    public Pomodoro.Timer timer;

    private Gtk.Window preferences_dialog;
    private Gtk.Window about_dialog;

    private List<Pomodoro.Module> modules;
    private Pomodoro.GnomeDesktopModule desktop_module;
    private int hold_reasons;

    public Application ()
    {
        GLib.Object (
            application_id: "org.gnome.Pomodoro",
            flags: GLib.ApplicationFlags.HANDLES_COMMAND_LINE
        );

        this.inactivity_timeout = 300000;
        this.register_session = false;

        this.timer = null;
        this.service = null;
        this.hold_reasons = HoldReason.NONE;
    }

    public new void hold (HoldReason reason = 0)
    {
        if (reason == 0) {
            base.hold ();
        }
        else if ((this.hold_reasons & reason) == 0) {
            this.hold_reasons |= reason;
            base.hold ();
        }
    }

    public new void release (HoldReason reason = 0)
    {
        if (reason == 0) {
            base.release ();
        }
        else if ((this.hold_reasons & reason) != 0) {
            this.hold_reasons &= ~reason;
            base.release ();
        }
    }

    public unowned Gtk.Window get_last_focused_window ()
    {
        unowned List<weak Gtk.Window> windows = this.get_windows ();

        return windows != null
                ? windows.first ().data
                : null;
    }

    private void setup_resources ()
    {
        var css_provider = new Gtk.CssProvider ();
        try {
           var css_file = File.new_for_uri ("resource:///org/gnome/pomodoro/gtk-style.css");

           css_provider.load_from_file (css_file);
        }
        catch (Error e) {
            GLib.warning (e.message);
        }

        Gtk.StyleContext.add_provider_for_screen (
                                     Gdk.Screen.get_default (),
                                     css_provider,
                                     Gtk.STYLE_PROVIDER_PRIORITY_APPLICATION);
    }

    public void show_preferences_full (string? view,
                                       uint32  timestamp)
    {
        if (this.preferences_dialog == null) {
            this.preferences_dialog = new Pomodoro.PreferencesDialog ();
            this.preferences_dialog.destroy.connect (() => {
                this.remove_window (this.preferences_dialog);
                this.preferences_dialog = null;
            });
            this.add_window (this.preferences_dialog);
        }

        if (this.preferences_dialog != null) {
            if (timestamp > 0) {
                this.preferences_dialog.present_with_time (timestamp);
            }
            else {
                this.preferences_dialog.present ();
            }
        }
    }

    public void show_preferences ()
    {
        this.show_preferences_full (null, 0);
    }

    private void action_preferences (SimpleAction action,
                                     Variant?     parameter)
    {
        this.show_preferences ();
    }

    private void action_visit_website (SimpleAction action,
                                       Variant?     parameter)
    {
        try {
            string[] spawn_args = { "xdg-open", Config.PACKAGE_URL };
            string[] spawn_env = Environ.get ();

            Process.spawn_async (null,
                                 spawn_args,
                                 spawn_env,
                                 SpawnFlags.SEARCH_PATH,
                                 null,
                                 null);
        }
        catch (GLib.SpawnError error) {
            GLib.warning ("Failed to spawn proccess: %s", error.message);
        }
    }

    private void action_report_issue (SimpleAction action,
                                      Variant?     parameter)
    {
        try {
            string[] spawn_args = { "xdg-open", Config.PACKAGE_BUGREPORT };
            string[] spawn_env = Environ.get ();

            Process.spawn_async (null,
                                 spawn_args,
                                 spawn_env,
                                 SpawnFlags.SEARCH_PATH,
                                 null,
                                 null);
        }
        catch (GLib.SpawnError error) {
            GLib.warning ("Failed to spawn proccess: %s", error.message);
        }
    }

    private void action_enable_extension (SimpleAction action,
                                          Variant?     parameter)
    {
        this.desktop_module.enable_extension ();
    }

    private void action_about (SimpleAction action, Variant? parameter)
    {
        if (this.about_dialog == null)
        {
            var window = this.get_last_focused_window ();

            this.about_dialog = new Pomodoro.AboutDialog ();
            this.about_dialog.destroy.connect (() => {
                this.remove_window (this.about_dialog);
                this.about_dialog = null;
            });

            if (window != null) {
                this.about_dialog.set_transient_for (window);
            }

            this.add_window (this.about_dialog);
        }

        this.about_dialog.present ();
    }

    private void action_quit (SimpleAction action, Variant? parameter)
    {
        this.quit ();
    }

    private void setup_actions ()
    {
        var preferences_action = new GLib.SimpleAction ("preferences", null);
        preferences_action.activate.connect (this.action_preferences);

        var visit_website_action = new GLib.SimpleAction ("visit-website", null);
        visit_website_action.activate.connect (this.action_visit_website);

        var report_issue_action = new GLib.SimpleAction ("report-issue", null);
        report_issue_action.activate.connect (this.action_report_issue);

        var enable_extension_action = new GLib.SimpleAction ("enable-extension", null);
        enable_extension_action.activate.connect (this.action_enable_extension);

        var about_action = new GLib.SimpleAction ("about", null);
        about_action.activate.connect (this.action_about);

        var quit_action = new GLib.SimpleAction ("quit", null);
        quit_action.activate.connect (this.action_quit);

        this.add_action (preferences_action);
        this.add_action (visit_website_action);
        this.add_action (report_issue_action);
        this.add_action (enable_extension_action);
        this.add_action (about_action);
        this.add_action (quit_action);
    }

    private void setup_menu ()
    {
        var builder = new Gtk.Builder ();
        try {
            builder.add_from_resource ("/org/gnome/pomodoro/menu.ui");

            var menu = builder.get_object ("app-menu") as GLib.MenuModel;
            this.set_app_menu (menu);
        }
        catch (GLib.Error error) {
            GLib.warning (error.message);
        }
    }

    /* Emitted on the primary instance immediately after registration.
     */
    public override void startup ()
    {
        this.hold (HoldReason.SERVICE);

        base.startup ();

        this.setup_resources ();

        this.timer.state_changed.connect (this.on_timer_state_changed);
        this.timer.destroy.connect (this.on_timer_destroy);
        this.timer.restore ();

        this.desktop_module = new Pomodoro.GnomeDesktopModule (this.timer);

        this.modules = new List<Pomodoro.Module> ();
        this.modules.prepend (new Pomodoro.SoundsModule (this.timer));
        this.modules.prepend (new Pomodoro.PresenceModule (this.timer));
        this.modules.prepend (new Pomodoro.ScreenSaverModule (this.timer));
        this.modules.prepend (this.desktop_module);

        foreach (var module in this.modules)
        {
            module.enable ();
        }

        this.setup_actions ();
        this.setup_menu ();
    }

    private void on_timer_state_changed (Timer timer)
    {
        var is_running = timer.state != State.NULL;

        if (is_running) {
            this.hold (HoldReason.TIMER);
        }
        else {
            this.release (HoldReason.TIMER);
        }
    }

    private void on_timer_destroy (Timer timer)
    {
        this.release (HoldReason.TIMER);
        this.timer = null;
    }

    private int do_command_line (ApplicationCommandLine command_line)
    {
        var arguments = new CommandLine ();

        if (arguments.parse (command_line.get_arguments ()))
        {
            if (arguments.preferences) {
                this.activate_action ("preferences", null);
            }

            if (arguments.no_default_window) {
                this.hold (HoldReason.SERVICE);
            }

            if (!arguments.preferences && !arguments.no_default_window) {
                this.activate ();
            }

            return ExitStatus.SUCCESS;
        }

        return ExitStatus.FAILURE;
    }

    public override int command_line (ApplicationCommandLine command_line)
    {
        this.hold ();
        var status = this.do_command_line (command_line);
        this.release ();

        return status;
    }

    /* Save the state before exit.
     *
     * Emitted only on the registered primary instance immediately after
     * the main loop terminates.
     */
    public override void shutdown ()
    {
        foreach (var module in this.modules)
        {
            module.disable ();
        }

        this.modules = null;

        base.shutdown ();
    }

    /* Emitted on the primary instance when an activation occurs.
     * The application must be registered before calling this function.
     */
    public override void activate ()
    {
<<<<<<< HEAD
=======
        this.activate_action ("preferences", null);
>>>>>>> f24ea6a9
    }

    public override bool dbus_register (DBusConnection connection,
                                        string         object_path) throws GLib.Error
    {
        if (!base.dbus_register (connection, object_path)) {
            return false;
        }

        if (this.timer == null) {
            this.timer = new Pomodoro.Timer ();
        }

        if (this.service == null) {
            this.service = new Pomodoro.Service (connection, this.timer);

            try {
                connection.register_object ("/org/gnome/Pomodoro", this.service);
            }
            catch (IOError e) {
                GLib.warning ("%s", e.message);
                return false;
            }
        }

        return true;
    }

    public override void dbus_unregister (DBusConnection connection,
                                          string         object_path)
    {
        base.dbus_unregister (connection, object_path);

        if (this.service != null) {
            this.service.dispose ();
            this.service = null;
        }

        if (this.timer != null) {
            this.timer.destroy ();
            this.timer = null;
        }
    }
}
<|MERGE_RESOLUTION|>--- conflicted
+++ resolved
@@ -368,10 +368,7 @@
      */
     public override void activate ()
     {
-<<<<<<< HEAD
-=======
         this.activate_action ("preferences", null);
->>>>>>> f24ea6a9
     }
 
     public override bool dbus_register (DBusConnection connection,
